
import argparse
import sys
import logging
import json

from .parser import EnglishCCGParser, JapaneseCCGParser
from .printer import to_mathml, to_prolog, to_xml, Token
from .download import download, load_model_directory
from .utils import read_partial_tree, read_weights
<<<<<<< HEAD
from .combinator import en_default_binary_rules, ja_default_binary_rules
from .combinator import remove_disfluency, headfirst_combinator
=======
from .combinator import remove_disfluency, headfirst_combinator, en_default_binary_rules
>>>>>>> 94bfe745

Parsers = {'en': EnglishCCGParser, 'ja': JapaneseCCGParser}


def main(args):
    logging.basicConfig(format='%(asctime)s - %(levelname)s - %(name)s - %(message)s',
                        level=logging.DEBUG if args.verbose else logging.INFO)

    binary_rules = en_default_binary_rules
    if args.disfluency:
        binary_rules.append(headfirst_combinator(remove_disfluency()))
    if args.weights is not None:
        probs, tag_list = read_weights(args.weights)
    else:
        probs, tag_list = None, None

    binary_rules = en_default_binary_rules
    if args.disfluency:
        binary_rules.append(headfirst_combinator(remove_disfluency()))
         
    if args.root_cats is not None:
        args.root_cats = args.root_cats.split(',')

    load_tagger = True  # args.input_format != 'json'
    model = args.model or load_model_directory(args.lang)
    parser = Parsers[args.lang].from_dir(model,
                                         load_tagger=load_tagger,
                                         nbest=args.nbest,
                                         binary_rules=binary_rules,
                                         possible_root_cats=args.root_cats,
                                         pruning_size=args.pruning_size,
                                         beta=args.beta,
                                         use_beta=not args.disable_beta,
                                         use_seen_rules=not args.disable_seen_rules,
                                         use_category_dict=not args.disable_category_dictionary,
                                         max_length=args.max_length,
                                         max_steps=args.max_steps)

    fin = sys.stdin if args.input is None else open(args.input)

    tagged_doc = None
    if args.input_format == 'POSandNERtagged':
        tagged_doc = [[Token.from_piped(token) for token in sent.strip().split(' ')] for sent in fin]
        doc = [' '.join(token.word for token in sent) for sent in tagged_doc]
        res = parser.parse_doc(doc,
                               probs=probs,
                               tag_list=tag_list,
                               batchsize=args.batchsize)
    elif args.input_format == 'json':
        res = parser.parse_json([json.loads(line) for line in fin])
    elif args.input_format == 'partial':
        doc, constraints = zip(*[read_partial_tree(l.strip()) for l in fin])
        res = parser.parse_doc(doc,
                               probs=probs,
                               tag_list=tag_list,
                               batchsize=args.batchsize,
                               constraints=constraints)
    else:
        assert args.format not in ['xml', 'prolog'], \
            'XML and Prolog output format is supported only with --input-format POSandNERtagged.'
        doc = [l.strip() for l in fin]
        res = parser.parse_doc(doc,
                               probs=probs,
                               tag_list=tag_list,
                               batchsize=args.batchsize)

    if args.format == 'xml':
        print(to_xml(res, tagged_doc))
    elif args.format == 'prolog':
        print(to_prolog(res, tagged_doc))
    elif args.format == 'html':
        print(to_mathml(res))
    elif args.format == 'conll':
        for i, parsed in enumerate(res):
            for tree, prob in parsed:
                print(f'# ID={i}\n# log probability={prob:.4e}\n{tree.conll}')
    else:  # 'auto', 'deriv', 'ja'
        for i, parsed in enumerate(res, 1):
            for tree, prob in parsed:
                print(f'ID={i}, Prob={prob}')
                print(getattr(tree, args.format))


if __name__ == '__main__':
    parser = argparse.ArgumentParser('A* CCG parser')
    parser.add_argument('lang',
                        help='language',
                        choices=['en', 'ja'])
    parser.add_argument('-m', '--model',
                        help='path to model directory')
    parser.add_argument('-i', '--input',
                        default=None,
                        help='a file with tokenized sentences in each line')
    parser.add_argument('-w', '--weights',
                        default=None,
                        help='a file that contains weights (p_tag, p_dep)')
    parser.add_argument('--batchsize',
                        type=int,
                        default=32,
                        help='batchsize in supertagger')
    parser.add_argument('--nbest',
                        type=int,
                        default=1,
                        help='output N best parses')
    parser.add_argument('-I', '--input-format',
                        default='raw',
                        choices=['raw', 'POSandNERtagged', 'json', 'partial'],
                        help='input format')
    parser.add_argument('-f', '--format',
                        default='auto',
                        choices=['auto', 'deriv', 'xml', 'ja', 'conll', 'html', 'prolog'],
                        help='output format')
    parser.add_argument('--root-cats',
                        default=None,
                        help='allow only these categories to be at the root of a tree. If None, use default setting.')
    parser.add_argument('--beta',
                        default=0.00001,
                        type=float,
                        help='parameter used to filter categories with lower probabilities')
    parser.add_argument('--pruning-size',
                        default=50,
                        type=int,
                        help='use only the most probable supertags per word')
    parser.add_argument('--disfluency',
                        action='store_true',
                        help='perform disfluency detection')
    parser.add_argument('--disable-beta',
                        action='store_true',
                        help='disable the use of the beta value')
    parser.add_argument('--disable-category-dictionary',
                        action='store_true',
                        help='disable a category dictionary that maps words to most likely supertags')
    parser.add_argument('--disable-seen-rules',
                        action='store_true',
                        help='')
<<<<<<< HEAD
    parser.add_argument('--disfluency',
                        action='store_true',
                        help='perform disfluency detection')
=======
    parser.add_argument('--max-length',
                        default=250,
                        type=int,
                        help='give up parsing a sentence that contains more words than this value')
    parser.add_argument('--max-steps',
                        default=100000,
                        type=int,
                        help='give up parsing when the number of times of popping agenda items exceeds this value')
>>>>>>> 94bfe745
    parser.add_argument('--verbose',
                        action='store_true')
    parser.set_defaults(func=main)

    subparsers = parser.add_subparsers()
    download_parser = subparsers.add_parser('download')
    download_parser.set_defaults(func=lambda args: download(args.lang))
    args = parser.parse_args()
    args.func(args)


<|MERGE_RESOLUTION|>--- conflicted
+++ resolved
@@ -8,12 +8,8 @@
 from .printer import to_mathml, to_prolog, to_xml, Token
 from .download import download, load_model_directory
 from .utils import read_partial_tree, read_weights
-<<<<<<< HEAD
 from .combinator import en_default_binary_rules, ja_default_binary_rules
 from .combinator import remove_disfluency, headfirst_combinator
-=======
-from .combinator import remove_disfluency, headfirst_combinator, en_default_binary_rules
->>>>>>> 94bfe745
 
 Parsers = {'en': EnglishCCGParser, 'ja': JapaneseCCGParser}
 
@@ -149,11 +145,9 @@
     parser.add_argument('--disable-seen-rules',
                         action='store_true',
                         help='')
-<<<<<<< HEAD
     parser.add_argument('--disfluency',
                         action='store_true',
                         help='perform disfluency detection')
-=======
     parser.add_argument('--max-length',
                         default=250,
                         type=int,
@@ -162,7 +156,6 @@
                         default=100000,
                         type=int,
                         help='give up parsing when the number of times of popping agenda items exceeds this value')
->>>>>>> 94bfe745
     parser.add_argument('--verbose',
                         action='store_true')
     parser.set_defaults(func=main)
