
from __future__ import print_function

from libc.stdlib cimport malloc, free

cimport numpy as np
import numpy as np
import sys
import re
import tarfile
import os
import json
import chainer
import logging
from cython.parallel cimport prange
from libc.stdio cimport fprintf, stderr
from .combinator cimport combinator_list_to_vector
from .combinator import en_default_binary_rules, ja_default_binary_rules
from .utils cimport *
from .utils import maybe_split_and_join, denormalize
from .cat cimport Category


logger = logging.getLogger(__name__)


cdef PartialConstraints build_nonterminal_constraints(
        list py_constraints, const unordered_map[Cat, unordered_set[Cat]]& unary_rules):
    cdef PartialConstraints c_constraints = PartialConstraints(unary_rules)
    cdef Category cat
    cdef int start_of_span, span_length
    for cat, start_of_span, span_length in py_constraints:
        if cat is not None:
            c_constraints.Add(cat.cat_, start_of_span, span_length)
        else:
            c_constraints.Add(start_of_span, span_length)
    return c_constraints


def build_terminal_constraints(list constraints, tag_probs, tag_list):
    pseudo_neginf = -10e10
    tag_dict = {tag: i for i, tag in enumerate(tag_list)}
    for cat, i in constraints:
        cat_index = tag_dict[cat]
        tag_probs[i, :] = pseudo_neginf
        tag_probs[i, cat_index] = 0
    return tag_probs


cdef class EnglishCCGParser:
    cdef object binary_rules
    cdef object possible_root_cats
    cdef object category_dict
    cdef object tag_list
    cdef object unary_rules
    cdef object seen_rules
    cdef object beta
    cdef object use_beta
    cdef object use_category_dict
    cdef object use_seen_rules
    cdef object pruning_size
    cdef object nbest
    cdef object max_length
    cdef object tagger
    cdef bytes lang

    def __init__(self,
                 category_dict,
                 tag_list,
                 unary_rules,
                 seen_rules,
                 binary_rules=None,
                 beta=0.00001,
                 use_beta=True,
                 use_category_dict=True,
                 use_seen_rules=True,
                 pruning_size=50,
                 nbest=1,
                 possible_root_cats=None,
<<<<<<< HEAD
                 max_length=250):
=======
                 max_length=250,
                 max_steps=100000):
>>>>>>> 94bfe745
        self.binary_rules = binary_rules or en_default_binary_rules
        if possible_root_cats is None:
            possible_root_cats = ['S[dcl]', 'S[wq]', 'S[q]', 'S[qem]', 'NP']
        self.possible_root_cats = [Category.parse(cat) if not isinstance(cat, Category) else cat
                                   for cat in possible_root_cats]
        self.category_dict = category_dict
        self.tag_list = tag_list
        self.unary_rules = unary_rules
        self.seen_rules = seen_rules
        self.beta = beta
        self.use_beta = use_beta
        self.use_category_dict = use_category_dict
        self.use_seen_rules = use_seen_rules
        self.pruning_size = pruning_size
        self.nbest = nbest
        self.max_length = max_length
        self.max_steps = max_steps
        self.tagger = None
        self.lang = b'en'

    def load_default_tagger(self, dirname):
        logger.info(f'loading default supertagger at {dirname}')
        from depccg.lstm_parser_bi_fast import FastBiaffineLSTMParser
        from depccg.ja_lstm_parser_bi import BiaffineJaLSTMParser
        model_file = os.path.join(dirname, 'tagger_model')
        def_file = os.path.join(dirname, 'tagger_defs.txt')
        assert os.path.exists(model_file) and os.path.exists(def_file), \
            (f'Failed in initialization. Directory "{dirname}" must contain both'
             '"tagger_model" and "tagger_defs.txt" files')
        with open(def_file) as f:
            self.tagger = eval(json.load(f)['model'])(dirname)
        logger.info(f'initializing supertagger with parameters at {model_file}')
        chainer.serializers.load_npz(model_file, self.tagger)

    @classmethod
    def from_dir(cls, dirname, load_tagger=False, **kwargs):
        logger.info(f'loading parser from {dirname}')
        args = [os.path.join(dirname, file)
                for file in ['unary_rules.txt', 'cat_dict.txt', 'target.txt', 'seen_rules.txt']]
        if load_tagger:
            kwargs['tagger_model_dir'] = dirname
        return cls.from_files(*args, **kwargs)

    @classmethod
    def from_files(cls, unary_rules, category_dict, categories, seen_rules, tagger_model_dir=None, **kwargs):
        files = [file for file in [unary_rules, category_dict, categories, seen_rules, tagger_model_dir]
                 if file is not None]
        logger.info(f'loading parser from files: {files}')
        unary_rules = read_unary_rules(unary_rules)
        category_dict = read_cat_dict(category_dict)
        tag_list = read_cat_list(categories)
        seen_rules = read_seen_rules(seen_rules, lambda cat: cat.strip_feat('[X]').strip_feat('[nb]'))
        parser = cls(category_dict, tag_list, unary_rules, seen_rules, **kwargs)
        if tagger_model_dir:
            parser.load_default_tagger(tagger_model_dir)
        return parser

    @classmethod
    def from_json(cls, json_input, tagger_model_dir=None, **kwargs):
        if isinstance(json_input, str):
            logger.info(f'loading parser from json file: {json_input}')
            json_input = json.load(open(json_input))
        else:
            assert isinstance(json_input, dict), \
                'the input to from_json must be either a dict object or filename stirng'
        unary_rules = [(Category.parse(c1), Category.parse(c2)) for c1, c2 in json_input['unary_rules']]
        category_dict = {}
        for word, cats in json_input['cat_dict'].items():
            category_dict[word] = [Category.parse(cat) for cat in cats]

        tag_list = [Category.parse(cat) for cat in json_input['targets']]
        seen_rules = [(Category.parse(c1), Category.parse(c2)) for c1, c2 in json_input['seen_rules']]
        preprocess = lambda cat: cat.strip_feat('[X]').strip_feat('[nb]')
        seen_rules = []
        for c1, c2 in json_input['seen_rules']:
            c1 = preprocess(Category.parse(c1))
            c2 = preprocess(Category.parse(c2))
            seen_rules.append((c1, c2))
        parser = cls(category_dict, tag_list, unary_rules, seen_rules, **kwargs)
        if tagger_model_dir:
            parser.load_default_tagger(tagger_model_dir)
        return parser

    def parse_doc(self, sents, probs=None, tag_list=None, constraints=None, batchsize=16):
        splitted, sents = zip(*map(maybe_split_and_join, sents))
        logger.info('start tagging sentences')
        if probs is None:
            assert self.tagger is not None, 'default supertagger is not loaded.'
            probs = self.tagger.predict_doc(splitted, batchsize=batchsize)
        logger.info('done tagging sentences')
        res = self._parse_doc_tag_and_dep(list(sents),
                                          list(probs),
                                          tag_list=tag_list,
                                          constraints=constraints)
        return res

    def parse_json(self, json_input, batchsize=16):
        if isinstance(json_input, str):
            json_input = [json.loads(line.strip()) for line in open(json_input)]
        categories = None
        sents = []
        probs = []
        constraints = []
        unprocessed = {}
        for i, json_dict in enumerate(json_input):
            if categories is None:
                categories = [Category.parse(cat) for cat in json_dict['categories']]

            words = [denormalize(word) for word in json_dict['words'].split(' ')]
            sent = ' '.join(words)
            dep = json_dict.get('heads', None)
            tag = json_dict.get('head_tags', None)

            if dep is None and tag is None:
                def process_fun(_, new_tag_and_dep):
                    return new_tag_and_dep
                tag_and_dep = None
            elif dep is None:
                def process_fun(tag_and_dep, new_tag_and_dep):
                    tag, _ = tag_and_dep
                    _, new_dep = new_tag_and_dep
                    return tag, new_dep
                tag = np.array(tag).reshape(json_dict['head_tags_shape']).astype(np.float32)
                tag_and_dep = (tag, None)
            elif tag is None:
                raise NotImplementedError('not supported.')
            else:
                process_fun = None
                dep = np.array(dep).reshape(json_dict['heads_shape']).astype(np.float32)
                tag = np.array(tag).reshape(json_dict['head_tags_shape']).astype(np.float32)
                tag_and_dep = (tag, dep)

            if process_fun is not None:
                unprocessed[i] = (process_fun, words)

            constraints.append(json_dict.get('constraints', []))
            sents.append(sent)
            probs.append(tag_and_dep)

        if len(unprocessed) > 0:
            logger.info('Detected that some examples lack either p_tag and p_dep. '
                        'Assigning them using default tagger.')
            assert self.tagger is not None, 'default supertagger is not loaded.'
            _, splitted = zip(*unprocessed.values())
            unprocessed_probs = self.tagger.predict_doc(splitted, batchsize=batchsize)
            for (i, (process_fun, _)), new_tag_and_dep in zip(sorted(unprocessed.items()), unprocessed_probs):
                probs[i] = process_fun(probs[i], new_tag_and_dep)
            assert all(tag is not None and dep is not None for tag, dep in probs)

        if all(len(constraint) == 0 for constraint in constraints):
            constraints = None
        else:
            constraints = [[(Category.parse(cat), i, j) for cat, i, j in cxs]
                           for cxs in constraints]
        res = self._parse_doc_tag_and_dep(sents,
                                          probs,
                                          tag_list=categories,
                                          constraints=constraints)
        return res

    cdef list _parse_doc_tag_and_dep(self,
                                     list sents,
                                     list probs,
                                     tag_list=None,
                                     constraints=None):
        logger.info(f'beta value = {self.beta} (use beta = {self.use_beta})')
        logger.info(f'pruning size = {self.pruning_size}')
        logger.info(f'N best = {self.nbest}')
        logger.info(f'use category dictionary = {self.use_category_dict}')
        logger.info(f'use seen rules = {self.use_seen_rules}')
        logger.info(f'allow at the root of a tree only categories in {self.possible_root_cats}'),
        logger.info(f'give up sentences that contain > {self.max_length} words')
        logger.info(f'combinators: {self.binary_rules}')

        cdef int doc_size = len(sents), i, j
        cdef np.ndarray[float, ndim=2, mode='c'] cat_scores, dep_scores
        cdef vector[string] csents = vector[string](doc_size)
        cdef float **tags = <float**>malloc(doc_size * sizeof(float*))
        cdef float **deps = <float**>malloc(doc_size * sizeof(float*))

        py_tag_list = tag_list or self.tag_list
        cdef vector[Cat] tag_list_ = cat_list_to_vector(py_tag_list)
        cdef unordered_map[string, unordered_set[Cat]] category_dict_ = \
            convert_cat_dict(self.category_dict) if self.use_category_dict \
                else unordered_map[string, unordered_set[Cat]]()
        cdef float beta_ = self.beta
        cdef bool use_beta = self.use_beta
        cdef unsigned pruning_size_ = self.pruning_size
        cdef unsigned nbest_ = self.nbest
        cdef vector[Op] binary_rules_ = combinator_list_to_vector(self.binary_rules)
        cdef unordered_set[Cat] possible_root_cats_ = cat_list_to_unordered_set(self.possible_root_cats)
        cdef unordered_map[Cat, unordered_set[Cat]] unary_rules_ = convert_unary_rules(self.unary_rules)
        cdef unordered_set[CatPair] seen_rules_ = \
            convert_seen_rules(self.seen_rules) if self.use_seen_rules else unordered_set[CatPair]()
        cdef ApplyBinaryRules default_apply_binary_rules = MakeEnApplyBinaryRules(binary_rules_)
        cdef ApplyUnaryRules apply_unary_rules_ = EnApplyUnaryRules
        cdef unsigned max_length_ = self.max_length
        cdef unsigned max_steps_ = self.max_steps

        cdef vector[ApplyBinaryRules] apply_binary_rules = \
                vector[ApplyBinaryRules](doc_size, default_apply_binary_rules)
        cdef vector[PartialConstraints] c_constraints

        if constraints is not None:
            assert len(constraints) == doc_size
            logger.info('loading partial constraints')
            c_constraints = vector[PartialConstraints](doc_size)
            new_probs = []
            for i, (constraint, (py_cat_scores, py_dep_scores)) in enumerate(zip(constraints, probs)):
                nonterminal_constraints = [cx for cx in constraint if len(cx) == 3]
                terminal_constraints = [cx for cx in constraint if len(cx) == 2]
                logging.debug(f'non-terminal constraints: {nonterminal_constraints}')
                logging.debug(f'terminal constraints: {terminal_constraints}')
                c_constraints[i] = build_nonterminal_constraints(nonterminal_constraints, unary_rules_)
                py_cat_scores = build_terminal_constraints(terminal_constraints, py_cat_scores, py_tag_list)
                new_probs.append((py_cat_scores, py_dep_scores))
            probs = new_probs
        else:
            c_constraints = vector[PartialConstraints](doc_size, PartialConstraints())

        cdef int tag_size = tag_list_.size()
        for i, (py_cat_scores, py_dep_scores) in enumerate(probs):
            sent_size = len(sents[i].split(' '))
            if (sent_size, tag_size) != py_cat_scores.shape or \
                (sent_size, sent_size + 1) != py_dep_scores.shape:
                raise RuntimeError(
                    'invalid shape of input matrices:\n'
                    f'Expected P_tag: ({sent_size}, {tag_size}), P_dep: ({sent_size}, {sent_size + 1})\n'
                    f'Actual P_tag: {py_cat_scores.shape}, P_dep: {py_dep_scores.shape}')
            cat_scores = py_cat_scores
            dep_scores = py_dep_scores
            csents[i] = sents[i].encode('utf-8')
            tags[i] = &cat_scores[0, 0]
            deps[i] = &dep_scores[0, 0]

        logger.info('start A* parsing')
        cdef vector[vector[ScoredNode]] cres = ParseSentences(
                   csents,
                   tags,
                   deps,
                   category_dict_,
                   tag_list_,
                   beta_,
                   use_beta,
                   pruning_size_,
                   nbest_,
                   possible_root_cats_,
                   unary_rules_,
                   seen_rules_,
                   apply_binary_rules,
                   apply_unary_rules_,
                   c_constraints,
                   max_length_,
                   max_steps_)
        logger.info('done A* parsing')
        cdef list tmp, res = []
        cdef Tree parse
        for i in range(len(sents)):
            tmp = []
            for j in range(min(nbest_, cres[i].size())):
                tmp.append((Tree.from_ptr(cres[i][j].first, self.lang), cres[i][j].second))
            res.append(tmp)
        free(tags)
        free(deps)
        return res


cdef class JapaneseCCGParser(EnglishCCGParser):
    def __init__(self,
                 category_dict,
                 tag_list,
                 unary_rules,
                 seen_rules,
                 binary_rules=None,
                 beta=0.00001,
                 use_beta=True,
                 use_category_dict=True,
                 use_seen_rules=True,
                 pruning_size=50,
                 nbest=1,
                 possible_root_cats=None,
                 max_length=250,
                 max_steps=100000):

        if binary_rules is None:
            self.binary_rules = ja_default_binary_rules
        if possible_root_cats is None:
            possible_root_cats = [
                'NP[case=nc,mod=nm,fin=f]',
                'NP[case=nc,mod=nm,fin=t]',
                'S[mod=nm,form=attr,fin=t]',
                'S[mod=nm,form=base,fin=f]',
                'S[mod=nm,form=base,fin=t]',
                'S[mod=nm,form=cont,fin=f]',
                'S[mod=nm,form=cont,fin=t]',
                'S[mod=nm,form=da,fin=f]',
                'S[mod=nm,form=da,fin=t]',
                'S[mod=nm,form=hyp,fin=t]',
                'S[mod=nm,form=imp,fin=f]',
                'S[mod=nm,form=imp,fin=t]',
                'S[mod=nm,form=r,fin=t]',
                'S[mod=nm,form=s,fin=t]',
                'S[mod=nm,form=stem,fin=f]',
                'S[mod=nm,form=stem,fin=t]'
            ]

        self.possible_root_cats = [Category.parse(cat) if not isinstance(cat, Category) else cat
                                   for cat in possible_root_cats]
        self.category_dict = category_dict
        self.tag_list = tag_list
        self.unary_rules = unary_rules
        self.seen_rules = seen_rules
        self.binary_rules = binary_rules
        self.beta = beta
        self.use_beta = use_beta
        self.use_category_dict = use_category_dict
        self.use_seen_rules = use_seen_rules
        self.pruning_size = pruning_size
        self.nbest = nbest
        self.possible_root_cats = possible_root_cats
        self.max_length = max_length
        self.max_steps = max_steps
        self.tagger = None
        self.lang = b'en'
<|MERGE_RESOLUTION|>--- conflicted
+++ resolved
@@ -77,12 +77,8 @@
                  pruning_size=50,
                  nbest=1,
                  possible_root_cats=None,
-<<<<<<< HEAD
-                 max_length=250):
-=======
                  max_length=250,
                  max_steps=100000):
->>>>>>> 94bfe745
         self.binary_rules = binary_rules or en_default_binary_rules
         if possible_root_cats is None:
             possible_root_cats = ['S[dcl]', 'S[wq]', 'S[q]', 'S[qem]', 'NP']
