
from __future__ import print_function
import argparse
import fileinput
from depccg import PyAStarParser, PyJaAStarParser

Parsers = {"en": PyAStarParser, "ja": PyJaAStarParser}

def to_xml(trees):
    print("<?xml version=\"1.0\" encoding=\"UTF-8\"?>")
    print("<?xml-stylesheet type=\"text/xsl\" href=\"candc.xml\"?>")
    print("<candc>")
    for tree in trees:
        print("<ccg>\n{}\n</ccg>".format(tree.xml))
    print("</candc>")

if __name__ == "__main__":
    parser = argparse.ArgumentParser("A* CCG parser")
    parser.add_argument("model", help="model directory")
    parser.add_argument("lang", help="language", choices=["en", "ja"])
    parser.add_argument("--input", default="-",
            help="a file with tokenized sentences in each line")
    parser.add_argument("--batchsize", type=int, default=32,
            help="batchsize in supertagger")
    parser.add_argument("--format", default="auto",
            choices=["auto", "deriv", "xml", "ja", "conll"],
            help="output format")
    parser.add_argument("--verbose", action="store_true")
    args = parser.parse_args()

    doc = [l.strip() for l in fileinput.input(args.input)]

    parser = Parsers[args.lang](args.model,
                               batchsize=args.batchsize,
                               loglevel=1 if args.verbose else 3)


    res = parser.parse_doc(doc)
    if args.format == "xml":
        to_xml(res)
    else:
        for i, r in enumerate(res):
<<<<<<< HEAD
            print "ID={}".format(i)
            r.suppress_feat = True
            print getattr(r, args.format)
=======
            print("ID={}".format(i))
            print(getattr(r, args.format))
>>>>>>> 8049481f
<|MERGE_RESOLUTION|>--- conflicted
+++ resolved
@@ -40,11 +40,5 @@
         to_xml(res)
     else:
         for i, r in enumerate(res):
-<<<<<<< HEAD
-            print "ID={}".format(i)
-            r.suppress_feat = True
-            print getattr(r, args.format)
-=======
             print("ID={}".format(i))
-            print(getattr(r, args.format))
->>>>>>> 8049481f
+            print(getattr(r, args.format))