
from __future__ import print_function, unicode_literals
cimport numpy as np
import numpy as np
from libc.stdlib cimport malloc, free
from libcpp.memory cimport make_shared, shared_ptr
from libcpp.vector cimport vector
from libcpp.string cimport string
from libcpp.unordered_set cimport unordered_set
from cython.operator cimport dereference as deref


#######################################################
###################### EXTERNs ########################
#######################################################

cdef extern from "<iostream>" namespace "std":
    #TODO: does not resolve template???
    cdef cppclass ostream:
        ostream& operator<< (const Node* val)
        ostream& operator<< (const Derivation& deriv)
        ostream& operator<< (const JaCCG& deriv)
        ostream& operator<< (const XML& deriv)
        ostream& operator<< (const CoNLL& deriv)
    ostream cout


cdef extern from "cat.h" namespace "myccg" nogil:
    ctypedef const Category* Cat
    cdef cppclass Category:
        @staticmethod
        Cat Parse(const string& cat)
        string ToStr()
        string ToStrWithoutFeat()

        # ctypedef const string& Str
        # Cat StripFeat() const
        # Cat StripFeat(Str f1) const
        # Cat StripFeat(Str f1, Str f2) const
        # Cat StripFeat(Str f1, Str f2, Str f3) const
        # Cat StripFeat(Str f1, Str f2, Str f3, Str f4) const

        const string& GetType() const
        # Feat GetFeat() const = 0;
        Cat GetLeft() const
        Cat GetRight() const

        # template<int i> Cat GetLeft() const;
        # template<int i> Cat GetRight() const;
        # template<int i> bool HasFunctorAtLeft() const;
        # template<int i> bool HasFunctorAtRight() const;
        # virtual Slash GetSlash() const = 0;

        const string WithBrackets() const
        bint IsModifier() const
        bint IsModifierWithoutFeat() const
        bint IsTypeRaised() const
        bint IsTypeRaisedWithoutFeat() const
        bint IsForwardTypeRaised() const
        bint IsBackwardTypeRaised() const
        bint IsFunctor() const
        bint IsPunct() const
        bint IsNorNP() const
        int NArgs() const
        # Feat GetSubstitution(Cat other) const = 0;
        bint Matches(Cat other) const
        Cat Arg(int argn) const
        Cat LeftMostArg() const
        bint IsFunctionInto(Cat cat) const
        Cat ToMultiValue() const
        # Cat Substitute(Feat feat) const


cdef extern from "tree.h" namespace "myccg" nogil:
    cdef cppclass Leaf:
        Leaf(const string& word, Cat cat, int position)

    cdef cppclass Tree:
        pass

    cdef cppclass Node:
        Cat GetCategory() const
        const int GetLength() const
        shared_ptr[const Node] GetLeftChild() const
        shared_ptr[const Node] GetRightChild() const
        bint IsLeaf() const
        # RuleType GetRuleType()
        # RuleType GetRuleType()
        const Leaf* GetHeadLeaf() const
        int GetStartOfSpan() const
        string GetWord() const
        int GetHeadId() const
        int GetDependencyLength() const
        bint HeadIsLeft() const
        bint IsUnary() const
        int NumDescendants() const
        int RightNumDescendants() const
        int LeftNumDescendants() const
        ostream& operator<<(ostream& ost, const Node* node)

    ctypedef shared_ptr[const Node] NodeType
    ctypedef shared_ptr[const Tree] TreeType
    ctypedef shared_ptr[const Leaf] LeafType

    cdef cppclass AUTO:
        AUTO(const Node* tree)
        AUTO(NodeType tree)
        string Get()

    cdef cppclass Derivation:
        Derivation(const Node* tree, bint feat)
        Derivation(NodeType tree, bint feat)
        ostream& operator<<(ostream& ost, const Derivation& deriv)
        string Get()

    cdef cppclass JaCCG:
        JaCCG(const Node* tree)
        JaCCG(NodeType tree)
        ostream& operator<<(ostream& ost, const JaCCG& deriv)
        string Get()

    cdef cppclass XML:
        XML(const Node* tree, bint feat)
        XML(NodeType tree, bint feat)
        ostream& operator<<(ostream& ost, const XML& xml)
        string Get()

    cdef cppclass CoNLL:
        CoNLL(const Node* tree)
        CoNLL(NodeType tree)
        ostream& operator<<(ostream& ost, const CoNLL& xml)
        string Get()


cdef extern from "combinator.h" namespace "myccg" nogil:
    cdef cppclass Combinator:
        pass
    ctypedef const Combinator* Op


cdef extern from "chainer_tagger.h" namespace "myccg" nogil:
    cdef cppclass Tagger:
        Tagger(const string& model)


cdef extern from "grammar.h" namespace "myccg" nogil:
    cdef cppclass En:
        pass
    cdef const unordered_set[Cat] en_possible_root_cats     "myccg::En::possible_root_cats"
    cdef const vector[Op]         en_headfirst_binary_rules "myccg::En::headfirst_binary_rules"
    cdef const vector[Op]         en_binary_rules           "myccg::En::binary_rules"
    cdef const vector[Op]         en_dep_binary_rules       "myccg::En::dep_binary_rules"

    cdef cppclass Ja:
        pass
    cdef const unordered_set[Cat] ja_possible_root_cats     "myccg::Ja::possible_root_cats"
    cdef const vector[Op]         ja_binary_rules           "myccg::Ja::binary_rules"
    cdef const vector[Op]         ja_headfinal_binary_rules "myccg::Ja::headfinal_binary_rules"


cdef extern from "logger.h" namespace "myccg" nogil:
    enum LogLevel:
        Debug
        Info
        Warn
        Error

    cdef cppclass ParserLogger:
        void InitStatistics(int num_sents)
        void ShowStatistics()
        void RecordTimeStartRunning()
        void RecordTimeEndOfTagging()
        void RecordTimeEndOfParsing()
        void Report()
        void CompleteOne()
        void CompleteOne(int id, int agenda_size)


cdef extern from "parser_tools.h" namespace "myccg" nogil:
    cdef cppclass AgendaItem:
        pass

    bint NormalComparator(const AgendaItem& left, const AgendaItem& right)
    bint JapaneseComparator(const AgendaItem& left, const AgendaItem& right)
    bint LongerDependencyComparator(const AgendaItem& left, const AgendaItem& right)
    ctypedef bint (*Comparator)(const AgendaItem&, const AgendaItem&)


cdef extern from "parser.h" namespace "myccg" nogil:
    cdef cppclass Parser:
        NodeType Parse(int id, const string& sent, float* scores)
        NodeType Parse(int id, const string& sent, float* tag_scores, float* dep_scores)
        vector[NodeType] Parse(const vector[string]& doc)
        vector[NodeType] Parse(const vector[string]& doc, float** scores)
        vector[NodeType] Parse(const vector[string]& doc, float** tag_scores, float** dep_scores)
        void LoadSeenRules()
        void LoadCategoryDict()
        void SetComparator(Comparator comp)
        void SetBeta(float beta)
        void SetUseBeta(bint use_beta)
        void SetPruningSize(int prune)
        ParserLogger& GetLogger()

    cdef cppclass AStarParser[Lang]:
        AStarParser(
                Tagger* tagger,
                const string& model,
                const unordered_set[Cat]& possible_root_cats,
                Comparator comparator,
                vector[Op] binary_rules,
                float beta,
                int pruning_size,
                LogLevel loglevel) except +

cdef extern from "dep.h" namespace "myccg" nogil:
    cdef cppclass DepAStarParser[Lang]:
        ctypedef AStarParser[Lang] Base

        DepAStarParser(
                    Tagger* tagger,
                    const string& model,
                    const unordered_set[Cat]& possible_root_cats,
                    Comparator comparator,
                    vector[Op] binary_rules,
                    float beta,
                    int pruning_size,
                    LogLevel loglevel) except +


#######################################################
####################### Category ######################
#######################################################

cdef class PyCat:
    cdef Cat cat_

    def __cinit__(self):
        pass

    def __str__(self):
        cdef string res = self.cat_.ToStr()
        return res.decode("utf-8")

    def __repr__(self):
        cdef string res = self.cat_.ToStr()
        return res.decode("utf-8")

    @staticmethod
    def parse(cat):
        if not isinstance(cat, bytes):
            cat = cat.encode("utf-8")
        c = PyCat()
        c.cat_ = Category.Parse(cat)
        return c

    @staticmethod
    cdef PyCat from_ptr(Cat cat):
        c = PyCat()
        c.cat_ = cat
        return c

    property without_feat:
        def __get__(self):
            return self.cat_.ToStrWithoutFeat()

        # const string& GetType() const
    property left:
        def __get__(self):
            assert self.is_functor
            return PyCat.from_ptr(self.cat_.GetLeft())

    property right:
        def __get__(self):
            assert self.is_functor
            return PyCat.from_ptr(self.cat_.GetRight())

        # const string WithBrackets()

    property is_modifier:
        def __get__(self):
            return self.cat_.IsModifier()

    property is_modifier_without_feat:
        def __get__(self):
            return self.cat_.IsModifierWithoutFeat()

    property is_type_raised:
        def __get__(self):
            return self.cat_.IsTypeRaised()

    property is_type_raised_without_feat:
        def __get__(self):
            return self.cat_.IsTypeRaisedWithoutFeat()

    property is_forward_type_raised:
        def __get__(self):
            return self.cat_.IsForwardTypeRaised()

    property is_backward_type_raised:
        def __get__(self):
            return self.cat_.IsBackwardTypeRaised()

    property is_functor:
        def __get__(self):
            return self.cat_.IsFunctor()

    property is_punct:
        def __get__(self):
            return self.cat_.IsPunct()

    property is_NorNP:
        def __get__(self):
            return self.cat_.IsNorNP()

    def is_function_into(self, cat):
        return self._is_function_into(cat)

    cdef bint _is_function_into(self, PyCat cat):
        cdef Cat ccat = cat.cat_
        return self.cat_.IsFunctionInto(ccat)

    property n_args:
        def __get__(self):
            return self.cat_.NArgs()

    def matches(self, other):
        return self._matches(other)

    cdef bint _matches(self, PyCat other):
        return self.cat_.Matches(other.cat_)

    def arg(self, i):
        return PyCat.from_ptr(self.cat_.Arg(i))


#######################################################
###################### Parse Tree #####################
#######################################################

cdef class Parse:
    cdef NodeType node
    cdef public bint suppress_feat

    @staticmethod
    cdef Parse from_ptr(NodeType node):
        p = Parse()
        p.node = node
        return p

    def __cinit__(self):
        self.suppress_feat = False
        # self.node.reset(<const Node*>new const Leaf("fail", Category.Parse("NP"), 0))

    property cat:
        def __get__(self):
            return PyCat.from_ptr(deref(self.node).GetCategory())

    def __len__(self):
        return deref(self.node).GetLength()

    property left_child:
        def __get__(self):
            return Parse.from_ptr(<NodeType>deref(self.node).GetLeftChild())

    property right_child:
        def __get__(self):
            return Parse.from_ptr(<NodeType>deref(self.node).GetRightChild())

    property is_leaf:
        def __get__(self):
            return deref(self.node).IsLeaf()

    # property head_leaf:
    #     def __get__(self):
    #         return Parse.from_ptr(deref(self.node).GetHeadLeaf())
    #
    property start_of_span:
        def __get__(self):
            return deref(self.node).GetStartOfSpan()

    property word:
        def __get__(self):
            return deref(self.node).GetWord()

    property head_id:
        def __get__(self):
            return deref(self.node).GetHeadId()

    property dependency_length:
        def __get__(self):
            return deref(self.node).GetDependencyLength()

    property head_is_left:
        def __get__(self):
            return deref(self.node).HeadIsLeft()

    property is_unary:
        def __get__(self):
            return deref(self.node).IsUnary()

    property num_descendants:
        def __get__(self):
            return deref(self.node).NumDescendants()

    property right_num_descendants:
        def __get__(self):
            return deref(self.node).RightNumDescendants()

    property left_num_descendants:
        def __get__(self):
            return deref(self.node).LeftNumDescendants()

    def __str__(self):
        return self.auto

    def __repr__(self):
        return self.auto

    property auto:
        def __get__(self):
            cdef string res = AUTO(self.node).Get()
            return res.decode("utf-8")

    property deriv:
        def __get__(self):
            cdef string res = Derivation(self.node, not self.suppress_feat).Get()
            return res.decode("utf-8")

    property xml:
        def __get__(self):
            cdef string res = XML(self.node, not self.suppress_feat).Get()
            return res.decode("utf-8")

    property ja:
        def __get__(self):
            cdef string res = JaCCG(self.node).Get()
            return res.decode("utf-8")

    property conll:
        def __get__(self):
            cdef string res = CoNLL(self.node).Get()
            return res.decode("utf-8")

#######################################################
################### English Parser ####################
#######################################################

import os
import sys
import json
import chainer
from py.ja_lstm_parser import JaLSTMParser
from py.lstm_parser import LSTMParser
from py.tagger import EmbeddingTagger
from py.japanese_tagger import JaCCGEmbeddingTagger
from py.ja_lstm_tagger import JaLSTMTagger
from py.lstm_tagger import LSTMTagger
from py.lstm_tagger_ph import PeepHoleLSTMTagger
from py.ja_lstm_parser_ph import PeepHoleJaLSTMParser
from py.lstm_parser_bi import BiaffineLSTMParser
from py.precomputed_parser import PrecomputedParser
from py.lstm_parser_bi_fast import FastBiaffineLSTMParser
from py.ja_lstm_parser_bi import BiaffineJaLSTMParser
from libc.string cimport memcpy

cdef class PyAStarParser:
    cdef Tagger* tagger_
    cdef Parser* parser_
    cdef object path
    cdef object py_tagger
    cdef object use_seen_rules
    cdef object use_cat_dict
    cdef object use_beta
    cdef object beta
    cdef object pruning_size
    cdef object batchsize
    cdef object loglevel

    def __init__(self, path,
                  use_seen_rules=True,
                  use_cat_dict=True,
                  use_beta=True,
                  beta=0.00001,
                  pruning_size=50,
                  batchsize=16,
                  loglevel=3,
                  type_check=False):

        self.path           = path.encode("utf-8")
        self.use_seen_rules = use_seen_rules
        self.use_cat_dict   = use_cat_dict
        self.use_beta       = use_beta
        self.beta           = beta
        self.pruning_size   = pruning_size
        self.batchsize      = batchsize
        self.loglevel       = loglevel

        self.tagger_ = new Tagger(self.path)
        self.parser_ = self.load_parser()

        if use_seen_rules:
            self.parser_.LoadSeenRules()
        if use_cat_dict:
            self.parser_.LoadCategoryDict()
        if not use_beta:
            self.parser_.SetUseBeta(False)

        with open(os.path.join(path, "tagger_defs.txt")) as f:
            self.py_tagger = eval(json.load(f)["model"])(path)
        model = os.path.join(path, "tagger_model")
        if os.path.exists(model):
            chainer.serializers.load_npz(model, self.py_tagger)
        else:
            print("not loading parser model", file=sys.stderr)

        # disable chainer's type chacking for efficiency
        if not type_check:
            os.environ["CHAINER_TYPE_CHECK"] = "0"

    cdef Parser* load_parser(self):
        return <Parser*>new DepAStarParser[En](
                        self.tagger_,
                        self.path,
                        en_possible_root_cats,
                        NormalComparator,
                        en_headfirst_binary_rules,
                        self.beta,
                        self.pruning_size,
                        self.loglevel)

    def parse(self, sent):
        if not isinstance(sent, list) \
            and isinstance(sent, (bytes, unicode)):
            splitted = sent.split(" ")
        else:
            splitted = sent
            sent = " ".join(sent)

        [mat] = self.py_tagger.predict([splitted])
        if isinstance(mat, (tuple, list)):
            return self._parse_tag_and_dep(sent, mat[0], mat[1])
        else:
            return self._parse_tag(sent, mat)

    def parse_doc(self, sents):
        cdef list res
        cdef ParserLogger* logger = &self.parser_.GetLogger()

        if not isinstance(sents[0], list) \
<<<<<<< HEAD
            and isinstance(sents[0], (bytes, unicode)):
            splitted = [s.split(" ") for s in sents]
            sents = [s.encode("utf-8") for s in sents]
=======
            and isinstance(sents[0], (str, unicode)):
            splitted = [s.decode("utf-8").split(" ") for s in sents]
>>>>>>> 39d3e00e
        else:
            splitted = sents
            sents = [" ".join(s).encode("utf-8") for s in sents]

        logger.InitStatistics(len(sents))
        logger.RecordTimeStartRunning()
        probs = self.py_tagger.predict_doc(splitted, batchsize=self.batchsize)
        logger.RecordTimeEndOfTagging()
        res = self._parse_doc_tag_and_dep(sents, probs)
        logger.RecordTimeEndOfParsing()
        logger.Report()
        return res

    cdef Parse _parse_tag(self, bytes sent, np.ndarray[float, ndim=2, mode="c"] mat):
        cdef string csent = sent
        cdef NodeType res = self.parser_.Parse(0, csent, &mat[0, 0])
        return Parse.from_ptr(res)

    cdef Parse _parse_tag_and_dep(self, bytes sent,
                                  np.ndarray[float, ndim=2, mode="c"] tag,
                                  np.ndarray[float, ndim=2, mode="c"] dep):
        cdef NodeType res = self.parser_.Parse(0, sent, &tag[0, 0], &dep[0, 0])
        return Parse.from_ptr(res)

    cdef list _parse_doc_tag_and_dep(self, list sents, list probs):
        cdef int doc_size = len(sents), i
        cdef np.ndarray[float, ndim=2, mode="c"] cat_scores, dep_scores
        cdef vector[string] csents = sents
        cdef float **tags = <float**>malloc(doc_size * sizeof(float*))
        cdef float **deps = <float**>malloc(doc_size * sizeof(float*))
        for i, _, (cat_scores, dep_scores) in probs:
            tags[i] = &cat_scores[0, 0]
            deps[i] = &dep_scores[0, 0]
        if self.loglevel < 3: print("start parsing", sys.stderr)
        cdef vector[NodeType] cres = self.parser_.Parse(csents, tags, deps)
        cdef list res = []
        cdef Parse parse
        for i in range(len(sents)):
            parse = Parse.from_ptr(cres[i])
            res.append(parse)
        free(tags)
        free(deps)
        return res

#######################################################
################## Japanese Parser ####################
#######################################################

cdef class PyJaAStarParser(PyAStarParser):

    def __init__(self, path,
                  use_seen_rules=True,
                  use_cat_dict=False,
                  use_beta=False,
                  beta=0.00001,
                  pruning_size=50,
                  batchsize=16,
                  loglevel=3,
                  type_check=False):

        super(PyJaAStarParser, self).__init__(path,
                  use_seen_rules, use_cat_dict, use_beta,
                  beta, pruning_size, batchsize,
                  loglevel, type_check)

    cdef Parser* load_parser(self):
        return <Parser*>new DepAStarParser[Ja](
                        self.tagger_,
                        self.path,
                        ja_possible_root_cats,
                        NormalComparator,
                        ja_headfinal_binary_rules,
                        self.beta,
                        self.pruning_size,
                        self.loglevel)<|MERGE_RESOLUTION|>--- conflicted
+++ resolved
@@ -547,14 +547,9 @@
         cdef ParserLogger* logger = &self.parser_.GetLogger()
 
         if not isinstance(sents[0], list) \
-<<<<<<< HEAD
             and isinstance(sents[0], (bytes, unicode)):
             splitted = [s.split(" ") for s in sents]
             sents = [s.encode("utf-8") for s in sents]
-=======
-            and isinstance(sents[0], (str, unicode)):
-            splitted = [s.decode("utf-8").split(" ") for s in sents]
->>>>>>> 39d3e00e
         else:
             splitted = sents
             sents = [" ".join(s).encode("utf-8") for s in sents]
